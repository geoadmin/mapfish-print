/*
 * Copyright (C) 2009  Camptocamp
 *
 * This file is part of MapFish Print
 *
 * MapFish Print is free software: you can redistribute it and/or modify
 * it under the terms of the GNU General Public License as published by
 * the Free Software Foundation, either version 3 of the License, or
 * (at your option) any later version.
 *
 * MapFish Print is distributed in the hope that it will be useful,
 * but WITHOUT ANY WARRANTY; without even the implied warranty of
 * MERCHANTABILITY or FITNESS FOR A PARTICULAR PURPOSE.  See the
 * GNU General Public License for more details.
 *
 * You should have received a copy of the GNU General Public License
 * along with MapFish Print.  If not, see <http://www.gnu.org/licenses/>.
 */

package org.mapfish.print.config;

//import org.apache.commons.httpclient.HostConfiguration;
import org.apache.commons.httpclient.HttpClient;
import org.apache.commons.httpclient.HttpMethodBase;
import org.apache.commons.httpclient.MultiThreadedHttpConnectionManager;
import org.apache.commons.httpclient.params.HttpConnectionManagerParams;
import org.apache.log4j.Level;
import org.apache.log4j.Logger;
import org.ho.yaml.CustomYamlConfig;
import org.ho.yaml.YamlConfig;
import org.json.JSONException;
import org.json.JSONWriter;
import org.mapfish.print.InvalidValueException;
import org.mapfish.print.PDFUtils;
import org.mapfish.print.config.layout.Layout;
import org.mapfish.print.config.layout.Layouts;
import org.mapfish.print.map.MapTileTask;
import org.mapfish.print.map.readers.WMSServerInfo;
import org.mapfish.print.output.OutputFactory;
//import org.mapfish.print.output.OutputFormat;
import org.pvalsecc.concurrent.OrderedResultsExecutor;

import java.io.File;
import java.io.FileNotFoundException;
import java.io.InputStream;
import java.net.InetSocketAddress;
import java.net.MalformedURLException;
import java.net.Proxy;
import java.net.ProxySelector;
import java.net.SocketException;
import java.net.URI;
import java.net.UnknownHostException;
import java.text.NumberFormat;
import java.util.*;

/**
 * Bean mapping the root of the configuration file.
 */
public class Config {
    public static final Logger LOGGER = Logger.getLogger(Config.class);

    private Layouts layouts;
    private TreeSet<Integer> dpis;
    private TreeSet<Integer> scales;
    private String maxSvgWidth = "";
    private String maxSvgHeight = "";
    private double maxSvgW = Double.MAX_VALUE;
    private double maxSvgH = Double.MAX_VALUE;
    private boolean reloadConfig = false;
    
    private boolean integerSvg = true;
    
    private List<String> overlayLayers = null;
    
    private TreeSet<String> fonts = null;
    private List<HostMatcher> hosts = new ArrayList<HostMatcher>();
    private TreeSet<Key> keys;

    private int globalParallelFetches = 5;
    private int perHostParallelFetches = 5;
    private int socketTimeout = 40*60*1000; // 40 minutes //3*60*1000;
    private int connectionTimeout = 40*60*1000; // 40 minutes //30*1000;

    private boolean tilecacheMerging = false;
    
    private List<SecurityStrategy> security = Collections.emptyList();

    private String outputFilename = "mapfish-print.pdf";

    /**
     * How much of the asked map we tolerate to be outside of the printed area.
     * Used only in case of bbox printing (use by the PrintAction JS component).
     */
    private static final double BEST_SCALE_TOLERANCE = 0.98;

    /**
     * The bunch of threads that will be used to do the // fetching of the map
     * chunks
     */
    private OrderedResultsExecutor<MapTileTask> mapRenderingExecutor = null;
    private MultiThreadedHttpConnectionManager connectionManager;
    private TreeSet<String> formats; // private int svgMaxWidth = -1; private int svgMaxHeight = -1;

    public Config() {
        hosts.add(new LocalHostMatcher());
    }

    /**
     * Create an instance out of the given file.
     */
    public static Config fromYaml(File file) throws FileNotFoundException {
        YamlConfig config = new CustomYamlConfig();
        Config result = config.loadType(file, Config.class);
        result.validate();
        return result;
    }

    public static Config fromInputStream(InputStream instream) {
        YamlConfig config = new CustomYamlConfig();
        Config result = config.loadType(instream, Config.class);
        result.validate();
        return result;
    }

    public static Config fromString(String strConfig) {
        YamlConfig config = new CustomYamlConfig();
        Config result = config.loadType(strConfig, Config.class);
        result.validate();
        return result;
    }

    public Layout getLayout(String name) {
        return layouts.get(name);
    }

    public void setLayouts(Layouts layouts) {
        this.layouts = layouts;
    }

    public void setDpis(TreeSet<Integer> dpis) {
        this.dpis = dpis;
    }
    
    public void setMaxSvgWidth(String maxSvgWidth) {
    	this.maxSvgWidth = maxSvgWidth;
    	this.maxSvgW = Double.parseDouble(maxSvgWidth);
    }
    public String getMaxSvgWidth() {
    	return this.maxSvgWidth;
    }
    public void setMaxSvgHeight(String maxSvgHeight) {
    	this.maxSvgHeight = maxSvgHeight;
    	this.maxSvgH = Double.parseDouble(maxSvgHeight);
    }
    public String getMaxSvgHeight() {
    	return this.maxSvgHeight;
    }
    
    public double getMaxSvgW() {
    	return this.maxSvgW;
    }
    public double getMaxSvgH() {
    	return this.maxSvgH;
    }
    
    public TreeSet<Integer> getDpis() {
        return dpis;
    }

    public void printClientConfig(JSONWriter json) throws JSONException {
        json.key("scales");
        json.array();
        for (Integer scale : scales) {
            json.object();
            json.key("name").value("1:" + NumberFormat.getIntegerInstance().format(scale));
            json.key("value").value(scale.toString());
            json.endObject();
        }
        json.endArray();

        json.key("dpis");
        json.array();
        for (Integer dpi : dpis) {
            json.object();
            json.key("name").value(dpi.toString());
            json.key("value").value(dpi.toString());
            json.endObject();
        }
        json.endArray();

        json.key("outputFormats");
        json.array();
        for (String format : OutputFactory.getSupportedFormats(this)) {
            json.object();
            json.key("name").value(format);
            json.endObject();
        }
        json.endArray();

        json.key("layouts");
        json.array();
        ArrayList<String> sortedLayouts = new ArrayList<String>();
        sortedLayouts.addAll(layouts.keySet());
        Collections.sort(sortedLayouts);
        for (int i = 0; i < sortedLayouts.size(); i++) {
            String key = sortedLayouts.get(i);
            json.object();
            json.key("name").value(key);
            layouts.get(key).printClientConfig(json);
            json.endObject();
        }
        json.endArray();
    }

    public void setScales(TreeSet<Integer> scales) {
        this.scales = scales;
    }

    public boolean isScalePresent(int scale) {
        return scales.contains(scale);
    }

    public void setHosts(List<HostMatcher> hosts) {
        this.hosts = hosts;
    }

    public void setFonts(TreeSet<String> fonts) {
        this.fonts = fonts;
    }

    public TreeSet<String> getFonts() {
        return fonts;
    }

    public void setKeys(TreeSet<Key> keys) {
        this.keys = keys;
    }

    public TreeSet<Key> getKeys() {
        TreeSet<Key> k = keys;
        if(k == null) k = new TreeSet<Key>();
        return k;
    }

    /**
     * Make sure an URI is authorized
     */
    public boolean validateUri(URI uri) throws UnknownHostException, SocketException, MalformedURLException {
        for (int i = 0; i < hosts.size(); i++) {
            HostMatcher matcher = hosts.get(i);
            if (matcher.validate(uri)) {
                if (LOGGER.isDebugEnabled()) {
                    LOGGER.debug("URI [" + uri + "] accepted by: " + matcher);
                }
                return true;
            }
        }
        return false;
    }

    /**
     * Called just after the config has been loaded to check it is valid.
     *
     * @throws InvalidValueException When there is a problem
     */
    public void validate() {
        if (layouts == null) throw new InvalidValueException("layouts", "null");
        layouts.validate();

        if (dpis == null) throw new InvalidValueException("dpis", "null");
        if (dpis.size() < 1) throw new InvalidValueException("dpis", "[]");

        if (scales == null) throw new InvalidValueException("scales", "null");
        if (scales.size() < 1) throw new InvalidValueException("scales", "[]");

        if (hosts == null) throw new InvalidValueException("hosts", "null");
        if (hosts.size() < 1) throw new InvalidValueException("hosts", "[]");

        if (globalParallelFetches < 1) {
            throw new InvalidValueException("globalParallelFetches", globalParallelFetches);
        }
        if (perHostParallelFetches < 1) {
            throw new InvalidValueException("perHostParallelFetches", perHostParallelFetches);
        }

        if (socketTimeout < 0) {
            throw new InvalidValueException("socketTimeout", socketTimeout);
        }
        if (connectionTimeout < 0) {
            throw new InvalidValueException("connectionTimeout", connectionTimeout);
        }

        for (Key key : getKeys()) {
            key.validate();
        }

    }

    /**
     * @return The first scale that is bigger or equal than the target.
     */
    public int getBestScale(double target) {
        target *= BEST_SCALE_TOLERANCE;
        for (Integer scale : scales) {
            if (scale >= target) {
                return scale;
            }
        }
        return scales.last();
    }

    public synchronized OrderedResultsExecutor<MapTileTask> getMapRenderingExecutor() {
        if (mapRenderingExecutor == null && globalParallelFetches > 1) {
            mapRenderingExecutor = new OrderedResultsExecutor<MapTileTask>(globalParallelFetches, "tilesReader");
            mapRenderingExecutor.start();
        }
        return mapRenderingExecutor;
    }

    /**
     * Stop all the threads and stuff used for this config.
     */
    public synchronized void stop() {
        WMSServerInfo.clearCache();
        if (mapRenderingExecutor != null) {
            mapRenderingExecutor.stop();
        }

        if(connectionManager != null) {
            connectionManager.shutdown();
        }
    }

    public void setGlobalParallelFetches(int globalParallelFetches) {
        this.globalParallelFetches = globalParallelFetches;
    }

    public void setPerHostParallelFetches(int perHostParallelFetches) {
        this.perHostParallelFetches = perHostParallelFetches;
        System.getProperties().setProperty("http.maxConnections", Integer.toString(perHostParallelFetches));
    }

    /**
     * Get or create the http client to be used to fetch all the map data.
     */
    public HttpClient getHttpClient(URI uri) {
        MultiThreadedHttpConnectionManager connectionManager = getConnectionManager();
        HttpClient httpClient = new HttpClient(connectionManager);

        // httpclient is a bit pesky about loading everything in memory...
        // disabling the warnings.
        Logger.getLogger(HttpMethodBase.class).setLevel(Level.ERROR);

        // configure proxies for URI
        ProxySelector selector = ProxySelector.getDefault();

        List<Proxy> proxyList = selector.select(uri);
        Proxy proxy = proxyList.get(0);

        if (!proxy.equals(Proxy.NO_PROXY)) {
            InetSocketAddress socketAddress = (InetSocketAddress) proxy.address();
            String hostName = socketAddress.getHostName();
            int port = socketAddress.getPort();

            httpClient.getHostConfiguration().setProxy(hostName, port);
        }

        for(SecurityStrategy sec : security)
        if(sec.matches(uri)) {
        	sec.configure(uri, httpClient);
        	break;
        }
        return httpClient;
    }

    private synchronized MultiThreadedHttpConnectionManager getConnectionManager() {
        if(connectionManager == null) {
            connectionManager = new MultiThreadedHttpConnectionManager();
            final HttpConnectionManagerParams params = connectionManager.getParams();
            params.setDefaultMaxConnectionsPerHost(perHostParallelFetches);
            params.setMaxTotalConnections(globalParallelFetches);
            params.setSoTimeout(socketTimeout);
            params.setConnectionTimeout(connectionTimeout);
        }
        return connectionManager;
    }

    public void setTilecacheMerging(boolean tilecacheMerging) {
        this.tilecacheMerging = tilecacheMerging;
    }

    public boolean isTilecacheMerging() {
        return tilecacheMerging;
    }

    public void setSocketTimeout(int socketTimeout) {
        this.socketTimeout = socketTimeout;
    }

    public void setConnectionTimeout(int connectionTimeout) {
        this.connectionTimeout = connectionTimeout;
    }

    public String getOutputFilename(String layoutName) {
        Layout layout = layouts.get(layoutName);
        String name = null;
        if(layout != null) {
            name = layout.getOutputFilename();
            if (name != null) {
                name = PDFUtils.getValueFromString(name); // get the string if it has ${now} or ${now DATEFORMAT} in it
            }
        }
        return name == null ? outputFilename : name;
    }

    public String getOutputFilename() {
        return outputFilename;
    }

    public void setOutputFilename(String outputFilename) {
        this.outputFilename = outputFilename;
    }

    public TreeSet<String> getFormats() {
        if(formats == null) return new TreeSet<String>();
        return formats;
    }

    public void setFormats(TreeSet<String> formats) {
        this.formats = formats;
    }

    public void setOverlayLayers(List<String> overlayLayers) {
      this.overlayLayers = overlayLayers;
    }

    public List<String> getOverlayLayers() {
<<<<<<< HEAD
        return overlayLayers;
    }

    /**
     * @return the integerSvg true if for example MapServer 5.6 or earlier is
     *          used where integers are put into the SVG
     */
    public boolean getIntegerSvg() {
        return integerSvg;
    }

    /**
     * @param integerSvg
     *         the integerSvg to set
     */
    public void setIntegerSvg(boolean integerSvg) {
        this.integerSvg = integerSvg;
    }
=======
      return overlayLayers;
    }

	/**
	 * @return the integerSvg true if for example MapServer 5.6 or earlier is used where integers are put into the SVG
	 */
	public boolean getIntegerSvg() {
		return integerSvg;
	}

	/**
	 * @param integerSvg the integerSvg to set
	 */
	public void setIntegerSvg(boolean integerSvg) {
		this.integerSvg = integerSvg;
	}
>>>>>>> d3af1f69

    /**
     * @return the reloadConfig
     */
    public boolean getReloadConfig() {
        return reloadConfig;
    }

    /**
     * @param reloadConfig the reloadConfig to set
     */
    public void setReloadConfig(boolean reloadConfig) {
        this.reloadConfig = reloadConfig;
    }
<<<<<<< HEAD
=======

    public void setSecurity(List<SecurityStrategy> security) {
        this.security = security;
    }
>>>>>>> d3af1f69
}<|MERGE_RESOLUTION|>--- conflicted
+++ resolved
@@ -435,7 +435,6 @@
     }
 
     public List<String> getOverlayLayers() {
-<<<<<<< HEAD
         return overlayLayers;
     }
 
@@ -454,24 +453,6 @@
     public void setIntegerSvg(boolean integerSvg) {
         this.integerSvg = integerSvg;
     }
-=======
-      return overlayLayers;
-    }
-
-	/**
-	 * @return the integerSvg true if for example MapServer 5.6 or earlier is used where integers are put into the SVG
-	 */
-	public boolean getIntegerSvg() {
-		return integerSvg;
-	}
-
-	/**
-	 * @param integerSvg the integerSvg to set
-	 */
-	public void setIntegerSvg(boolean integerSvg) {
-		this.integerSvg = integerSvg;
-	}
->>>>>>> d3af1f69
 
     /**
      * @return the reloadConfig
@@ -486,11 +467,8 @@
     public void setReloadConfig(boolean reloadConfig) {
         this.reloadConfig = reloadConfig;
     }
-<<<<<<< HEAD
-=======
 
     public void setSecurity(List<SecurityStrategy> security) {
         this.security = security;
     }
->>>>>>> d3af1f69
 }