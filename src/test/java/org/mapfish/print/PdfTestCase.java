/*
 * Copyright (C) 2013  Camptocamp
 *
 * This file is part of MapFish Print
 *
 * MapFish Print is free software: you can redistribute it and/or modify
 * it under the terms of the GNU General Public License as published by
 * the Free Software Foundation, either version 3 of the License, or
 * (at your option) any later version.
 *
 * MapFish Print is distributed in the hope that it will be useful,
 * but WITHOUT ANY WARRANTY; without even the implied warranty of
 * MERCHANTABILITY or FITNESS FOR A PARTICULAR PURPOSE.  See the
 * GNU General Public License for more details.
 *
 * You should have received a copy of the GNU General Public License
 * along with MapFish Print.  If not, see <http://www.gnu.org/licenses/>.
 */

package org.mapfish.print;

import com.codahale.metrics.MetricRegistry;
import com.lowagie.text.Document;
import com.lowagie.text.PageSize;
import com.lowagie.text.Paragraph;
import com.lowagie.text.pdf.PdfWriter;
import org.junit.Before;
import org.mapfish.print.config.Config;
import org.mapfish.print.config.layout.Block;
import org.mapfish.print.config.layout.Layout;
import org.mapfish.print.config.layout.MainPage;
import org.mapfish.print.config.layout.MapBlock;
import org.mapfish.print.utils.PJsonObject;
import org.pvalsecc.misc.FileUtilities;

<<<<<<< HEAD
import java.io.File;
import java.io.FileOutputStream;
import java.io.OutputStream;
import java.util.ArrayList;
import java.util.Arrays;
import java.util.Collections;
import java.util.TreeSet;
=======
import com.itextpdf.text.Document;
import com.itextpdf.text.PageSize;
import com.itextpdf.text.Paragraph;
import com.itextpdf.text.pdf.PdfWriter;
>>>>>>> db714754

public abstract class PdfTestCase extends PrintTestCase {
    private static final int MARGIN = 40;

    protected Document doc;
    protected RenderingContext context;
    private PdfWriter writer;
    private OutputStream outFile;
    protected ThreadResources threadResources;

    @SuppressWarnings("deprecation")
    @Override
    @Before
    public void setUp() throws Exception {
        super.setUp();

        this.threadResources = new ThreadResources();
        this.threadResources.init();

        PJsonObject spec = MapPrinter.parseSpec(FileUtilities.readWholeTextFile(new File("samples/spec.json")));
        spec.getInternalObj().put("units", "meters");

        doc = new Document(PageSize.A4);

        //This test expects to be able to write files into the same directory the classes
        //are compiled to, in this case the build/classes/test directory
        String expectedPath = "build" + File.separator + "classes" + File.separator + "test";
        String baseDir = PdfTestCase.class.getClassLoader().getResource(".").getFile();
        if (baseDir.indexOf("pulse-java.jar") != -1) {
            String[] paths = System.getProperty("java.class.path").split(File.pathSeparator);

            for (String path : paths) {
                if (path.indexOf(expectedPath) != -1) {
                    baseDir = path;
                }
            }
        }
        outFile = new FileOutputStream(baseDir + getClass().getSimpleName() + "_" + name.getMethodName() + ".pdf");
        writer = PdfWriter.getInstance(doc, outFile);
        writer.setFullCompression();
        createContext(spec);
        doc.setMargins(MARGIN, MARGIN, MARGIN, MARGIN * 3);
        doc.open();
        doc.newPage();
        final Paragraph title = new Paragraph("Test class=" + getClass().getName() + " method=" + name.getMethodName());
        title.setSpacingAfter(20);
        doc.add(title);
    }

    @Override
    public void tearDown() throws Exception {
        doc.close();
        writer.close();
        outFile.close();
        this.threadResources.destroy();

        super.tearDown();
    }

    private void createContext(PJsonObject spec) {
        Layout layout = new Layout();
        MainPage mainPage = new MainPage();
        final MapBlock mapBlock = new MapBlock();
        mainPage.setItems(new ArrayList<Block>(Arrays.asList(mapBlock)));
        layout.setMainPage(mainPage);
        Config config = new Config();
        config.setThreadResources(this.threadResources);
        config.setMetricRegistry(new MetricRegistry());
        try {
            config.setDpis(new TreeSet<Integer>(Arrays.asList(96, 190, 254)));
            config.setScales(new TreeSet<Number>(Arrays.asList(20000.0, 25000.0, 100000.0, 500000.0, 4000000.0)));
            context = new RenderingContext(doc, writer, config, spec, null, layout, Collections.<String, String>emptyMap());
        } finally {
            config.close();
        }
    }
}<|MERGE_RESOLUTION|>--- conflicted
+++ resolved
@@ -20,11 +20,8 @@
 package org.mapfish.print;
 
 import com.codahale.metrics.MetricRegistry;
-import com.lowagie.text.Document;
-import com.lowagie.text.PageSize;
-import com.lowagie.text.Paragraph;
-import com.lowagie.text.pdf.PdfWriter;
 import org.junit.Before;
+
 import org.mapfish.print.config.Config;
 import org.mapfish.print.config.layout.Block;
 import org.mapfish.print.config.layout.Layout;
@@ -33,20 +30,17 @@
 import org.mapfish.print.utils.PJsonObject;
 import org.pvalsecc.misc.FileUtilities;
 
-<<<<<<< HEAD
 import java.io.File;
+import java.util.TreeSet;
 import java.io.FileOutputStream;
-import java.io.OutputStream;
-import java.util.ArrayList;
-import java.util.Arrays;
-import java.util.Collections;
-import java.util.TreeSet;
-=======
+
 import com.itextpdf.text.Document;
 import com.itextpdf.text.PageSize;
+import java.io.OutputStream;
 import com.itextpdf.text.Paragraph;
+import java.util.ArrayList;
 import com.itextpdf.text.pdf.PdfWriter;
->>>>>>> db714754
+import java.util.Arrays;
 
 public abstract class PdfTestCase extends PrintTestCase {
     private static final int MARGIN = 40;
@@ -123,4 +117,233 @@
             config.close();
         }
     }
-}+}
+import java.util.Collections;
+    private static final int MARGIN = 40;
+
+    protected Document doc;
+    protected RenderingContext context;
+    private PdfWriter writer;
+    private OutputStream outFile;
+    protected ThreadResources threadResources;
+
+    @SuppressWarnings("deprecation")
+    @Override
+    @Before
+    public void setUp() throws Exception {
+        super.setUp();
+
+        this.threadResources = new ThreadResources();
+        this.threadResources.init();
+
+        PJsonObject spec = MapPrinter.parseSpec(FileUtilities.readWholeTextFile(new File("samples/spec.json")));
+        spec.getInternalObj().put("units", "meters");
+
+        doc = new Document(PageSize.A4);
+
+        //This test expects to be able to write files into the same directory the classes
+        //are compiled to, in this case the build/classes/test directory
+        String expectedPath = "build" + File.separator + "classes" + File.separator + "test";
+        String baseDir = PdfTestCase.class.getClassLoader().getResource(".").getFile();
+        if (baseDir.indexOf("pulse-java.jar") != -1) {
+            String[] paths = System.getProperty("java.class.path").split(File.pathSeparator);
+
+            for (String path : paths) {
+                if (path.indexOf(expectedPath) != -1) {
+                    baseDir = path;
+                }
+            }
+        }
+        outFile = new FileOutputStream(baseDir + getClass().getSimpleName() + "_" + name.getMethodName() + ".pdf");
+        writer = PdfWriter.getInstance(doc, outFile);
+        writer.setFullCompression();
+        createContext(spec);
+        doc.setMargins(MARGIN, MARGIN, MARGIN, MARGIN * 3);
+        doc.open();
+        doc.newPage();
+        final Paragraph title = new Paragraph("Test class=" + getClass().getName() + " method=" + name.getMethodName());
+        title.setSpacingAfter(20);
+        doc.add(title);
+    }
+
+    @Override
+    public void tearDown() throws Exception {
+        doc.close();
+        writer.close();
+        outFile.close();
+        this.threadResources.destroy();
+
+        super.tearDown();
+    }
+
+    private void createContext(PJsonObject spec) {
+        Layout layout = new Layout();
+        MainPage mainPage = new MainPage();
+        final MapBlock mapBlock = new MapBlock();
+        mainPage.setItems(new ArrayList<Block>(Arrays.asList(mapBlock)));
+        layout.setMainPage(mainPage);
+        Config config = new Config();
+        config.setThreadResources(this.threadResources);
+        config.setMetricRegistry(new MetricRegistry());
+        try {
+            config.setDpis(new TreeSet<Integer>(Arrays.asList(96, 190, 254)));
+            config.setScales(new TreeSet<Number>(Arrays.asList(20000.0, 25000.0, 100000.0, 500000.0, 4000000.0)));
+            context = new RenderingContext(doc, writer, config, spec, null, layout, Collections.<String, String>emptyMap());
+        } finally {
+            config.close();
+        }
+    }
+}
+import java.util.Collections;
+    private static final int MARGIN = 40;
+
+    protected Document doc;
+    protected RenderingContext context;
+    private PdfWriter writer;
+    private OutputStream outFile;
+    protected ThreadResources threadResources;
+
+    @SuppressWarnings("deprecation")
+    @Override
+    @Before
+    public void setUp() throws Exception {
+        super.setUp();
+
+        this.threadResources = new ThreadResources();
+        this.threadResources.init();
+
+        PJsonObject spec = MapPrinter.parseSpec(FileUtilities.readWholeTextFile(new File("samples/spec.json")));
+        spec.getInternalObj().put("units", "meters");
+
+        doc = new Document(PageSize.A4);
+
+        //This test expects to be able to write files into the same directory the classes
+        //are compiled to, in this case the build/classes/test directory
+        String expectedPath = "build" + File.separator + "classes" + File.separator + "test";
+        String baseDir = PdfTestCase.class.getClassLoader().getResource(".").getFile();
+        if (baseDir.indexOf("pulse-java.jar") != -1) {
+            String[] paths = System.getProperty("java.class.path").split(File.pathSeparator);
+
+            for (String path : paths) {
+                if (path.indexOf(expectedPath) != -1) {
+                    baseDir = path;
+                }
+            }
+        }
+        outFile = new FileOutputStream(baseDir + getClass().getSimpleName() + "_" + name.getMethodName() + ".pdf");
+        writer = PdfWriter.getInstance(doc, outFile);
+        writer.setFullCompression();
+        createContext(spec);
+        doc.setMargins(MARGIN, MARGIN, MARGIN, MARGIN * 3);
+        doc.open();
+        doc.newPage();
+        final Paragraph title = new Paragraph("Test class=" + getClass().getName() + " method=" + name.getMethodName());
+        title.setSpacingAfter(20);
+        doc.add(title);
+    }
+
+    @Override
+    public void tearDown() throws Exception {
+        doc.close();
+        writer.close();
+        outFile.close();
+        this.threadResources.destroy();
+
+        super.tearDown();
+    }
+
+    private void createContext(PJsonObject spec) {
+        Layout layout = new Layout();
+        MainPage mainPage = new MainPage();
+        final MapBlock mapBlock = new MapBlock();
+        mainPage.setItems(new ArrayList<Block>(Arrays.asList(mapBlock)));
+        layout.setMainPage(mainPage);
+        Config config = new Config();
+        config.setThreadResources(this.threadResources);
+        config.setMetricRegistry(new MetricRegistry());
+        try {
+            config.setDpis(new TreeSet<Integer>(Arrays.asList(96, 190, 254)));
+            config.setScales(new TreeSet<Number>(Arrays.asList(20000.0, 25000.0, 100000.0, 500000.0, 4000000.0)));
+            context = new RenderingContext(doc, writer, config, spec, null, layout, Collections.<String, String>emptyMap());
+        } finally {
+            config.close();
+        }
+    }
+}
+import java.util.Collections;
+    private static final int MARGIN = 40;
+
+    protected Document doc;
+    protected RenderingContext context;
+    private PdfWriter writer;
+    private OutputStream outFile;
+    protected ThreadResources threadResources;
+
+    @SuppressWarnings("deprecation")
+    @Override
+    @Before
+    public void setUp() throws Exception {
+        super.setUp();
+
+        this.threadResources = new ThreadResources();
+        this.threadResources.init();
+
+        PJsonObject spec = MapPrinter.parseSpec(FileUtilities.readWholeTextFile(new File("samples/spec.json")));
+        spec.getInternalObj().put("units", "meters");
+
+        doc = new Document(PageSize.A4);
+
+        //This test expects to be able to write files into the same directory the classes
+        //are compiled to, in this case the build/classes/test directory
+        String expectedPath = "build" + File.separator + "classes" + File.separator + "test";
+        String baseDir = PdfTestCase.class.getClassLoader().getResource(".").getFile();
+        if (baseDir.indexOf("pulse-java.jar") != -1) {
+            String[] paths = System.getProperty("java.class.path").split(File.pathSeparator);
+
+            for (String path : paths) {
+                if (path.indexOf(expectedPath) != -1) {
+                    baseDir = path;
+                }
+            }
+        }
+        outFile = new FileOutputStream(baseDir + getClass().getSimpleName() + "_" + name.getMethodName() + ".pdf");
+        writer = PdfWriter.getInstance(doc, outFile);
+        writer.setFullCompression();
+        createContext(spec);
+        doc.setMargins(MARGIN, MARGIN, MARGIN, MARGIN * 3);
+        doc.open();
+        doc.newPage();
+        final Paragraph title = new Paragraph("Test class=" + getClass().getName() + " method=" + name.getMethodName());
+        title.setSpacingAfter(20);
+        doc.add(title);
+    }
+
+    @Override
+    public void tearDown() throws Exception {
+        doc.close();
+        writer.close();
+        outFile.close();
+        this.threadResources.destroy();
+
+        super.tearDown();
+    }
+
+    private void createContext(PJsonObject spec) {
+        Layout layout = new Layout();
+        MainPage mainPage = new MainPage();
+        final MapBlock mapBlock = new MapBlock();
+        mainPage.setItems(new ArrayList<Block>(Arrays.asList(mapBlock)));
+        layout.setMainPage(mainPage);
+        Config config = new Config();
+        config.setThreadResources(this.threadResources);
+        config.setMetricRegistry(new MetricRegistry());
+        try {
+            config.setDpis(new TreeSet<Integer>(Arrays.asList(96, 190, 254)));
+            config.setScales(new TreeSet<Number>(Arrays.asList(20000.0, 25000.0, 100000.0, 500000.0, 4000000.0)));
+            context = new RenderingContext(doc, writer, config, spec, null, layout, Collections.<String, String>emptyMap());
+        } finally {
+            config.close();
+        }
+    }
+}
+import java.util.Collections;