/*
 * Copyright (C) 2014  Camptocamp
 *
 * This file is part of MapFish Print
 *
 * MapFish Print is free software: you can redistribute it and/or modify
 * it under the terms of the GNU General Public License as published by
 * the Free Software Foundation, either version 3 of the License, or
 * (at your option) any later version.
 *
 * MapFish Print is distributed in the hope that it will be useful,
 * but WITHOUT ANY WARRANTY; without even the implied warranty of
 * MERCHANTABILITY or FITNESS FOR A PARTICULAR PURPOSE.  See the
 * GNU General Public License for more details.
 *
 * You should have received a copy of the GNU General Public License
 * along with MapFish Print.  If not, see <http://www.gnu.org/licenses/>.
 */

package org.mapfish.print.map.style.json;

import com.google.common.base.Function;

import com.google.common.base.Optional;
import org.geotools.styling.Style;
import org.geotools.styling.StyleBuilder;
import org.json.JSONException;
import org.json.JSONObject;
import org.mapfish.print.Constants;
import org.mapfish.print.attribute.map.MapfishMapContext;
import org.mapfish.print.config.Configuration;
import org.mapfish.print.map.style.ParserPluginUtils;
import org.mapfish.print.map.style.StyleParserPlugin;
import org.mapfish.print.wrapper.json.PJsonObject;
import org.springframework.http.client.ClientHttpRequestFactory;

import javax.annotation.Nonnull;
import javax.annotation.Nullable;

/**
 * Supports a JSON based style format.
 * <p>
 *     This style parser support two versions of JSON formatting.  Both versions use the same parameter names for configuring
 *     the values of the various properties of the style but the layout differs between the two and version 2 is more flexible
 *     and powerful than version 1.
 * </p>
 * <h2>Mapfish JSON Style Version 1</h2>
 * <p>
 *     Version 1 is compatible with mapfish print <= v2 and is based on the OpenLayers v2 styling.  The layout is as follows:
 * </p>
 * <pre><code>
 * {
 *   "version" : "1",
 *   "styleProperty":"_gx_style",
 *   "1": {
 *     "fillColor":"#FF0000",
 *     "fillOpacity":0,
 *     "rotation" : "30",
 * <p/>
 *     "externalGraphic" : "mark.png"
 *     "graphicName": "circle",
 *     "graphicOpacity": 0.4,
 *     "pointRadius": 5,
 * <p/>
 *     "strokeColor":"#FFA829",
 *     "strokeOpacity":1,
 *     "strokeWidth":5,
 *     "strokeLinecap":"round",
 *     "strokeDashstyle":"dot",
 * <p/>
 *     "fontColor":"#000000",
 *     "fontFamily": "sans-serif",
 *     "fontSize": "12px",
 *     "fontStyle": "normal",
 *     "fontWeight": "bold",
 *     "haloColor": "#123456",
 *     "haloOpacity": "0.7",
 *     "haloRadius": "3.0",
 *     "label": "${name}",
 *     "labelAlign": "cm",
 *     "labelRotation": "45",
 *     "labelXOffset": "-25.0",
 *     "labelYOffset": "-35.0"
 *    }
 * }
 * </code></pre>
 * <p/>
 * <h2>Mapfish JSON Style Version 2</h2>
 * <p>
 *     Version 2 uses the same property names as version 1 but has a different structure.  The layout is as follows:
 * </p>
 * <pre><code>
 * {
 *   "version" : "2",
 *   // shared values can be declared here (at top level)
 *   // and used in form ${constName} later in json
 *   "val1" : "#FFA829",
 *   // default values for properties can be defined here
 *   " strokeDashstyle" : "dot"
 *   "[population > 300]" : {
 *     // default values for current rule can be defined here
 *     // they will override default values defined at
 *     // higher level
 *     "rotation" : "30",
 * <p/>
 *     //min and max scale denominator are optional
 *     "maxScale" : 1000000,
 *     "minScale" : 100000,
 *     "symbolizers" : [{
 *       // values defined in symbolizer will override defaults
 *       "type" : "point",
 *       "fillColor":"#FF0000",
 *       "fillOpacity":0,
 *       "rotation" : "30",
<<<<<<< HEAD
 *
 *       "externalGraphic" : "mark.png",
=======
 * <p/>
 *       "externalGraphic" : "mark.png"
>>>>>>> 8a798533
 *       "graphicName": "circle",
 *       "graphicOpacity": 0.4,
 *       "pointRadius": 5,
 * <p/>
 *       "strokeColor":"${val1}",
 *       "strokeOpacity":1,
 *       "strokeWidth":5,
 *       "strokeLinecap":"round",
 *       "strokeDashstyle":"dot"
 *     },{
 *       "type" : "line",
 *       "strokeColor":"${val1}",
 *       "strokeOpacity":1,
 *       "strokeWidth":5,
 *       "strokeLinecap":"round",
 *       "strokeDashstyle":"dot"
 *     },{
 *       "type" : "polygon",
 *       "fillColor":"#FF0000",
 *       "fillOpacity":0,
 * <p/>
 *       "strokeColor":"${val1}",
 *       "strokeOpacity":1,
 *       "strokeWidth":5,
 *       "strokeLinecap":"round",
 *       "strokeDashstyle":"dot"
 *     },{
 *       "type" : "text",
 *       "fontColor":"#000000",
 *       "fontFamily": "sans-serif",
 *       "fontSize": "12px",
 *       "fontStyle": "normal",
 *       "fontWeight": "bold",
 *       "haloColor": "#123456",
 *       "haloOpacity": "0.7",
 *       "haloRadius": "3.0",
 *       "label": "[name]",
 *       "fillColor":"#FF0000",
 *       "fillOpacity":0,
 *       "labelAlign": "cm",
 *       "labelRotation": "45",
 *       "labelXOffset": "-25.0",
 *       "labelYOffset": "-35.0"
 *     }
 *   ]}
 * }
 * </code></pre>
 * <p>
 *     As illustrated above the style consists of:
 *     <ul>
 *         <li>The version number (2) (required)</li>
 *         <li>
 *             Common values which can be referenced in symbolizer property values.(optional)
 *             <p>Values can be referenced in the value of a property with the pattern: ${valName}</p>
 *             <p>Value names can only contain numbers, characters, _ or -</p>
 *             <p>
 *                 Values do not have to be the full property they will be interpolated.  For example:
 *                 <code>The value is ${val}</code>
 *             </p>
 *         </li>
 *         <li>
 *             Defaults property definitions(optional):
 *             <p>
 *                 In order to reduce duplication and keep the style definitions small, default values can be specified.  The
 *                 default values in the root (style level) will be used in all symbolizers if the value is not defined.  The
 *                 style level default will apply to all symbolizers defined in the system.
 *             </p>
 *             <p>
 *                 The only difference between a value and a default is that the default has a well known name, therefore defaults
 *                 can also be used as values.
 *             </p>
 *         </li>
 *         <li>
 *             All the styling rules (At least one is required)
 *             <p>
 *                 A styling rule has a key which is the filter which selects the features that the rule will be used to draw and the
 *                 rule definition object.
 *             <p>The filter is either <code>*</code> or an
 *                 <a href="http://docs.geoserver.org/stable/en/user/filter/ecql_reference.html#filter-ecql-reference">
 *                 ECQL Expression</a>) surrounded by square brackets.  For example: [att < 23].</p>
 *                 The rule definition is as follows:
 *                 <ul>
 *                     <li>
 *                         Default property values (optional):
 *                         <p>
 *                             Each rule can also have defaults.  If the style and the rule have a default for the same property
 *                             the rule will override the style default.  All defaults can be (of course) overridden by a value
 *                             in a symbolizer.
 *                         </p>
 *                     </li>
 *                     <li>
 *                         minScale (optional)
 *                         <p>
 *                             The minimum scale that the rule should evaluate to true
 *                         </p>
 *                     </li>
 *                     <li>
 *                         maxScale (optional)
 *                         <p>
 *                             The maximum scale that the rule should evaluate to true
 *                         </p>
 *                     </li>
 *                     <li>
 *                         An array of symbolizers. (at least one required).
 *                         <p>
 *                             A symbolizer must have a type property (point, line, polygon, text) which indicates the type of
 *                             symbolizer and it has the attributes for that type of symbolizer.  All values have defaults
 *                             so it is possible to define a symbolizer as with only the type property. The only exception is
 *                             that the "text" symbolizer needs a label property.
 *                         </p>
 *                     </li>
 *                 </ul>
 *             </p>
 *         </li>
 *     </ul>
 * </p>
 * <p/>
 * <h2>Configuration Elements</h2>
 * The items in the list below are the properties that can be set on the different symbolizers.  In brackets list the symbolizers
 * the values can apply to.
 * <p>
 *     Most properties can be static values or ECQL expressions.  If the property has <code>[ ]</code> around the property value
 *     then it will be interpreted as an ECQL expression.  Otherwise it is assumed to be static text.  If you need static text
 *     that start and ends with <code>[ ]</code> then you will have to enter: <code>['propertyValue']</code> (where propertyValue
 *     start and ends with <code>[ ]</code>.
 * </p>
 * <p>
 *     The items below with (ECQL) can have ECQL expressions.
 * </p>
 * <ul>
<<<<<<< HEAD
 *     <li><strong>fillColor</strong>(ECQL) - (polygon, point) The color used to fill the point graphic, polygon or text.</li>
 *     <li><strong>fillOpacity</strong>(ECQL) - (polygon,  point) The opacity used when fill the point graphic, polygon or text.</li>
 *     <li><strong>rotation</strong>(ECQL) - (point) The rotation of the point graphic</li>
=======
 *     <li><strong>fillColor</strong> - (polygon, point, text) The color used to fill the point graphic, polygon or text.</li>
 *     <li><strong>fillOpacity</strong> - (polygon,  point, text) The opacity used when fill the point graphic, polygon or text.</li>
 *     <li><strong>rotation</strong> - (point) The rotation of the point graphic</li>
>>>>>>> 8a798533
 *     <li>
 *         <strong>externalGraphic</strong> - (point) one of the two options for declaring the point graphic to use.  This can
 *         be a URL to the icon to use or, if just a string it will be assumed to refer to a file in the
 *         configuration directory (or subdirectory).  Only files in the configuration directory (or subdirectory) will be allowed.
 *     </li>
 *     <li>
 *         <strong>graphicName</strong>(ECQL) - (point) one of the two options for declaring the point graphic to use.  This is the
 *         default and will be a square if not specified. The option are any of the Geotools Marks.
 *         <p>Geotools has by default 3 types of marks:</p>
 *         <ul>
 *             <li>WellKnownMarks: cross, star, triangle, arrow, X, hatch, square</li>
 *             <li>ShapeMarks: shape://vertline, shape://horline, shape://slash, shape://backslash, shape://dot, shape://plus,
 *                 shape://times, shape://oarrow, shape://carrow, shape://coarrow, shape://ccarrow</li>
 *             <li>TTFMarkFactory: ttf://fontName#code (where fontName is a TrueType font and the code is the code number of the
 *                 character to render for the point.</li>
 *         </ul>
 *     </li>
 *     <li><strong>graphicOpacity</strong>(ECQL) - (point) the opacity to use when drawing the point graphic</li>
 *     <li><strong>pointRadius</strong>(ECQL) - (point) the size at which to draw the point graphic</li>
 *     <li>
 *         <strong>strokeColor</strong>(ECQL) - (line, point, polygon) the color to use when drawing a line or the outline of a
 *         polygon or point graphic
 *     </li>
 *     <li><strong>strokeOpacity</strong>(ECQL) - (line, point, polygon) the opacity to use when drawing the line/stroke</li>
 *     <li><strong>strokeWidth</strong>(ECQL) - (line, point, polygon) the widh of the line/stroke</li>
 *     <li>
 *         <strong>strokeLinecap</strong>(ECQL) - (line, point, polygon) the style used when drawing the end of a line.
 *         <p>
 *             Options:  butt (sharp square edge), round (rounded edge), and square (slightly elongated square edge). Default is butt
 *         </p>
 *     </li>
 *     <li>
 *         <strong>strokeDashstyle</strong> - (line, point, polygon) A string describing how to draw the line or an array of
 *         floats describing the line lengths and space lengths:
 *         <ul>
 *             <li>dot - translates to dash array: [0.1, 2 * strokeWidth]</li>
 *             <li>dash - translates to dash array: [2 * strokeWidth, 2 * strokeWidth]</li>
 *             <li>dashdot - translates to dash array: [3 * strokeWidth, 2 * strokeWidth, 0.1, 2 * strokeWidth]</li>
 *             <li>longdash - translates to dash array: [4 * strokeWidth, 2 * strokeWidth]</li>
 *             <li>longdashdot - translates to dash array: [5 * strokeWidth, 2 * strokeWidth, 0.1, 2 * strokeWidth]</li>
 *             <li>{string containing spaces to delimit array elements} - Example: [1 2 3 1 2]</li>
 *         </ul>
 *     </li>
 *     <li><strong>fontColor</strong>(ECQL) - (text) the color of the text drawn</li>
 *     <li><strong>fontFamily</strong>(ECQL) - (text) the font of the text drawn</li>
 *     <li><strong>fontSize</strong>(ECQL) - (text) the font size of the text drawn</li>
 *     <li><strong>fontStyle</strong>(ECQL) - (text) the font style of the text drawn</li>
 *     <li><strong>fontWeight</strong>(ECQL) - (text) the font weight of the text drawn</li>
 *     <li><strong>haloColor</strong>(ECQL) - (text) the color of the halo around the text</li>
 *     <li><strong>haloOpacity</strong>(ECQL) - (text) the opacity of the halo around the text</li>
 *     <li><strong>haloRadius</strong>(ECQL) - (text) the radius of the halo around the text</li>
 *     <li>
 *         <strong>label</strong>(ECQL) - (text) the expression used to create the label e.  The value is either a string which will
 *         be the hardcoded label or a string surrounded by [] which indicates that it is an ECQL Expression.  Examples:
 *         <ul>
 *             <li>Static label</li>
 *             <li>[attributeName]</li>
 *             <li>['Static Label Again']</li>
 *             <li>[5]</li>
 *             <li>5</li>
 *             <li>env('java.home')</li>
 *             <li>centroid(geomAtt)</li>
 *         </ul>
 *     </li>
 *     <li>
 *         <strong>labelAlign</strong> - the indicator of how to align the text with respect to the geometry.  This property
 *         must have 2 characters, the x-align and the y-align.
 *         <p>
 *             X-Align options:
 *             <ul>
 *                 <li>l - align to the left of the geometric center</li>
 *                 <li>c - align on the center of the geometric center</li>
 *                 <li>r - align to the right of the geometric center</li>
 *             </ul>
 *         </p>
 *         <p>
 *             Y-Align options:
 *             <ul>
 *                 <li>b - align to the bottom of the geometric center</li>
 *                 <li>m - align on the middle of the geometric center</li>
 *                 <li>t - align to the top of the geometric center</li>
 *             </ul>
 *         </p>
 *     </li>
<<<<<<< HEAD

 *     <li><strong>labelRotation</strong>(ECQL) - the rotation of the label</li>
=======
 *     <p/>
 *     <li><strong>labelRotation</strong> - the rotation of the label</li>
>>>>>>> 8a798533
 *     <li><strong>labelXOffset</strong> - the amount to offset the label along the x axis.  negative number offset to the left</li>
 *     <li><strong>labelYOffset</strong> - the amount to offset the label along the y axis.  negative number offset to the top
 *         of the printing</li>
 * </ul>
 * <p/>
 * <h2>ECQL references:</h2>
 * <ul>
 *     <li><a href="http://docs.geoserver.org/stable/en/user/filter/ecql_reference.html#ecql-expr">
 *         http://docs.geoserver.org/stable/en/user/filter/ecql_reference.html#ecql-expr</a></li>
 *     <li><a href="http://udig.refractions.net/files/docs/latest/user/Constraint%20Query%20Language.html">
 *         http://udig.refractions.net/files/docs/latest/user/Constraint%20Query%20Language.html</a></li>
 *     <li><a href="http://docs.geoserver.org/stable/en/user/filter/function_reference.html#filter-function-reference">
 *         http://docs.geoserver.org/stable/en/user/filter/function_reference.html#filter-function-reference</a></li>
 *     <li><a href="http://docs.geotools.org/stable/userguide/library/cql/ecql.html">
 *         http://docs.geotools.org/stable/userguide/library/cql/ecql.html</a></li>
 *     <li><a href="http://docs.geoserver.org/latest/en/user/tutorials/cql/cql_tutorial.html">
 *         http://docs.geoserver.org/latest/en/user/tutorials/cql/cql_tutorial.html</a></li>
 * </ul>
 */
public final class MapfishJsonStyleParserPlugin implements StyleParserPlugin {
    enum Versions {
        ONE("1") {
            @Override
            Style parseStyle(final PJsonObject json,
                             final StyleBuilder styleBuilder,
                             final Configuration configuration) {
                return new MapfishJsonStyleVersion1(json, styleBuilder, configuration).parseStyle();
            }
        }, TWO("2") {
            @Override
            Style parseStyle(final PJsonObject json,
                             final StyleBuilder styleBuilder,
                             final Configuration configuration) {
                return new MapfishJsonStyleVersion2(json, styleBuilder, configuration).parseStyle();
            }
        };
        private final String versionNumber;

        Versions(final String versionNumber) {
            this.versionNumber = versionNumber;
        }

        abstract Style parseStyle(PJsonObject json, StyleBuilder styleBuilder, Configuration configuration);
    }

    static final String JSON_VERSION = "version";

    private StyleBuilder sldStyleBuilder = new StyleBuilder();


    @Override
    public Optional<Style> parseStyle(@Nullable final Configuration configuration,
                                      @Nonnull final ClientHttpRequestFactory clientHttpRequestFactory,
                                      @Nonnull final String styleString,
                                      @Nonnull final MapfishMapContext mapContext) throws Throwable {
        final Optional<Style> styleOptional = tryLoadJson(configuration, styleString);

        if (styleOptional.isPresent()) {
            return styleOptional;
        }
        return ParserPluginUtils.loadStyleAsURI(configuration, clientHttpRequestFactory, styleString, new Function<byte[],
                Optional<Style>>() {
            @Override
            public Optional<Style> apply(final byte[] input) {
                try {
                    return tryLoadJson(configuration, new String(input, Constants.DEFAULT_CHARSET));
                } catch (JSONException e) {
                    throw new RuntimeException(e);
                }
            }
        });
    }

    private Optional<Style> tryLoadJson(final Configuration configuration, final String styleString) throws JSONException {
        String trimmed = styleString.trim();
        if (trimmed.startsWith("{") && trimmed.endsWith("}")) {
            final PJsonObject json = new PJsonObject(new JSONObject(styleString), "style");

            final String jsonVersion = json.optString(JSON_VERSION, "1");
            for (Versions versions : Versions.values()) {
                if (versions.versionNumber.equals(jsonVersion)) {
                    return Optional.of(versions.parseStyle(json, this.sldStyleBuilder, configuration));
                }
            }
        }

        return Optional.absent();
    }
}<|MERGE_RESOLUTION|>--- conflicted
+++ resolved
@@ -112,13 +112,8 @@
  *       "fillColor":"#FF0000",
  *       "fillOpacity":0,
  *       "rotation" : "30",
-<<<<<<< HEAD
- *
  *       "externalGraphic" : "mark.png",
-=======
- * <p/>
- *       "externalGraphic" : "mark.png"
->>>>>>> 8a798533
+ * <p/>
  *       "graphicName": "circle",
  *       "graphicOpacity": 0.4,
  *       "pointRadius": 5,
@@ -249,15 +244,9 @@
  *     The items below with (ECQL) can have ECQL expressions.
  * </p>
  * <ul>
-<<<<<<< HEAD
- *     <li><strong>fillColor</strong>(ECQL) - (polygon, point) The color used to fill the point graphic, polygon or text.</li>
- *     <li><strong>fillOpacity</strong>(ECQL) - (polygon,  point) The opacity used when fill the point graphic, polygon or text.</li>
+ *     <li><strong>fillColor</strong>(ECQL) - (polygon, point, text) The color used to fill the point graphic, polygon or text.</li>
+ *     <li><strong>fillOpacity</strong>(ECQL) - (polygon,  point, text) The opacity used when fill the point graphic, polygon or text.</li>
  *     <li><strong>rotation</strong>(ECQL) - (point) The rotation of the point graphic</li>
-=======
- *     <li><strong>fillColor</strong> - (polygon, point, text) The color used to fill the point graphic, polygon or text.</li>
- *     <li><strong>fillOpacity</strong> - (polygon,  point, text) The opacity used when fill the point graphic, polygon or text.</li>
- *     <li><strong>rotation</strong> - (point) The rotation of the point graphic</li>
->>>>>>> 8a798533
  *     <li>
  *         <strong>externalGraphic</strong> - (point) one of the two options for declaring the point graphic to use.  This can
  *         be a URL to the icon to use or, if just a string it will be assumed to refer to a file in the
@@ -342,13 +331,8 @@
  *             </ul>
  *         </p>
  *     </li>
-<<<<<<< HEAD
-
+ *     <p/>
  *     <li><strong>labelRotation</strong>(ECQL) - the rotation of the label</li>
-=======
- *     <p/>
- *     <li><strong>labelRotation</strong> - the rotation of the label</li>
->>>>>>> 8a798533
  *     <li><strong>labelXOffset</strong> - the amount to offset the label along the x axis.  negative number offset to the left</li>
  *     <li><strong>labelYOffset</strong> - the amount to offset the label along the y axis.  negative number offset to the top
  *         of the printing</li>
