/*
 * Copyright (C) 2014  Camptocamp
 *
 * This file is part of MapFish Print
 *
 * MapFish Print is free software: you can redistribute it and/or modify
 * it under the terms of the GNU General Public License as published by
 * the Free Software Foundation, either version 3 of the License, or
 * (at your option) any later version.
 *
 * MapFish Print is distributed in the hope that it will be useful,
 * but WITHOUT ANY WARRANTY; without even the implied warranty of
 * MERCHANTABILITY or FITNESS FOR A PARTICULAR PURPOSE.  See the
 * GNU General Public License for more details.
 *
 * You should have received a copy of the GNU General Public License
 * along with MapFish Print.  If not, see <http://www.gnu.org/licenses/>.
 */

package org.mapfish.print.processor.jasper;

import ar.com.fdvs.dj.core.DynamicJasperHelper;
import ar.com.fdvs.dj.core.layout.ClassicLayoutManager;
import ar.com.fdvs.dj.domain.DynamicReport;
import ar.com.fdvs.dj.domain.Style;
import ar.com.fdvs.dj.domain.builders.ColumnBuilder;
import ar.com.fdvs.dj.domain.builders.DynamicReportBuilder;
import ar.com.fdvs.dj.domain.constants.Border;
import ar.com.fdvs.dj.domain.constants.Font;
import ar.com.fdvs.dj.domain.constants.HorizontalAlign;
import ar.com.fdvs.dj.domain.constants.VerticalAlign;
import net.sf.jasperreports.engine.JRException;
import net.sf.jasperreports.engine.JasperCompileManager;
import net.sf.jasperreports.engine.data.JRMapCollectionDataSource;
import org.mapfish.print.attribute.TableListAttribute.TableListAttributeValue;
<<<<<<< HEAD
import org.mapfish.print.output.Values;
import org.mapfish.print.processor.AbstractProcessor;
import org.mapfish.print.wrapper.json.PJsonArray;
=======
import org.mapfish.print.config.Configuration;
import org.mapfish.print.config.HasConfiguration;
import org.mapfish.print.config.WorkingDirectories;
import org.mapfish.print.output.Values;
import org.mapfish.print.processor.AbstractProcessor;
import org.mapfish.print.wrapper.json.PJsonArray;
import org.slf4j.Logger;
import org.slf4j.LoggerFactory;
import org.springframework.beans.factory.annotation.Autowired;
>>>>>>> dcdca524

import java.awt.Color;
import java.io.File;
import java.util.ArrayList;
import java.util.HashMap;
import java.util.List;
import java.util.Map;

import static org.mapfish.print.processor.jasper.JasperReportBuilder.JASPER_REPORT_COMPILED_FILE_EXT;
import static org.mapfish.print.processor.jasper.JasperReportBuilder.JASPER_REPORT_XML_FILE_EXT;

/**
 * Processor for creating a table.
 *
 * @author Jesse
 * @author sbrunner
 */
public class TableListProcessor extends AbstractProcessor<TableListProcessor.Input, TableListProcessor.Output>
        implements HasConfiguration {
    private static final Logger LOGGER = LoggerFactory.getLogger(TableListProcessor.class);

    private static final String COLUMN_NAME = "name";
    private static final String COLUMN_DISPLAYNAME = "displayName";
    private static final String COLUMN_DATASOURCE = "dataSource";

    private static final int DEFAULT_TABLE_WIDTH = 500;
    private static final int DEFAULT_BLUE = 230;
    private static final int DEFAULT_GREEN = 230;
    private static final int DEFAULT_RED = 230;
    private static final String DEFAULT_FONT = "DejaVu Sans";
    private static final int DEFAULT_TITLE_FONT_SIZE = 14;
    private static final int DEFAULT_FONT_SIZE = 12;


    private Map<String, Object> dynamicReport = null;
<<<<<<< HEAD
=======
    @Autowired
    private WorkingDirectories workingDirectories;

    private File dynamicReportDirectory;
    
    private Configuration configuration;
    
>>>>>>> dcdca524
    /**
     * Constructor.
     */
    protected TableListProcessor() {
        super(Output.class);
    }

    @Override
    public final Input createInputParameter() {
        return new Input();
    }

    @Override
    public final Output execute(final Input values) throws Exception {
        final TableListAttributeValue[] jsonTableList = values.tableList;
        final List<Values> tableList = new ArrayList<Values>();

        if (jsonTableList != null) {

            for (TableListAttributeValue tableListAttributeValue : jsonTableList) {
                String id = tableListAttributeValue.id;
                createColumnDataSource(tableListAttributeValue, tableList);
                final String[] jsonColumns = tableListAttributeValue.columns;

                if (this.dynamicReport != null) {
                    Style detailStyle = new Style();
                    detailStyle.setFont(new Font(dynamicReportOptInt("fontSize", DEFAULT_FONT_SIZE),
                            dynamicReportOptString("font", DEFAULT_FONT), false));
                    detailStyle.setVerticalAlign(VerticalAlign.MIDDLE);

                    Style headerStyle = new Style();
                    headerStyle.setFont(new Font(dynamicReportOptInt("titleFontSize", DEFAULT_TITLE_FONT_SIZE),
                            dynamicReportOptString("titleFont", DEFAULT_FONT), true));
                    headerStyle.setHorizontalAlign(HorizontalAlign.CENTER);
                    headerStyle.setVerticalAlign(VerticalAlign.MIDDLE);
                    headerStyle.setBorderBottom(Border.PEN_1_POINT());

                    Style oddRowStyle = new Style();
                    oddRowStyle.setBackgroundColor(new Color(DEFAULT_RED, DEFAULT_GREEN, DEFAULT_BLUE));
                    oddRowStyle.setFont(new Font(dynamicReportOptInt("fontSize", DEFAULT_FONT_SIZE),
                            dynamicReportOptString("font", DEFAULT_FONT), false));
                    oddRowStyle.setVerticalAlign(VerticalAlign.MIDDLE);

                    File customTableTemplate = new File(this.dynamicReportDirectory, "table_" + id + JASPER_REPORT_XML_FILE_EXT);
                    if (customTableTemplate.exists()) {
                        // in case a custom template is provided, simply compile this file (if necessary)
                        File customTableTemplateBuild = this.workingDirectories.getBuildFileFor(this.configuration, customTableTemplate,
                                JASPER_REPORT_COMPILED_FILE_EXT, LOGGER);
                        
                        if (!customTableTemplateBuild.exists()
                                || (customTableTemplate.lastModified() > customTableTemplateBuild.lastModified())) {
                            JasperCompileManager.compileReportToFile(customTableTemplate.getAbsolutePath(),
                                    customTableTemplateBuild.getAbsolutePath());
                            
                        }
                    } else {
                        // if no template is provided, build a report on-the-fly
                        File tableTemplate = new File(values.tempTaskDirectory, "table_" + id + JASPER_REPORT_XML_FILE_EXT);
                        File tableTemplateBuild = new File(values.tempTaskDirectory, "table_" + id + JASPER_REPORT_COMPILED_FILE_EXT);

                        generateDynamicReport(jsonColumns, detailStyle, headerStyle, oddRowStyle, tableTemplate);
                        JasperCompileManager.compileReportToFile(tableTemplate.getAbsolutePath(),
                                tableTemplateBuild.getAbsolutePath());
                    }
                }
            }
        }

        return new Output(tableList);
    }

    private void generateDynamicReport(final String[] jsonColumns, final Style detailStyle, final Style headerStyle,
                                       final Style oddRowStyle, final File tableTemplate) throws JRException {
        DynamicReportBuilder drb = new DynamicReportBuilder();
        drb.setMargins(0, 0, 0, 0);
        drb.setPrintBackgroundOnOddRows(true);
        drb.setOddRowBackgroundStyle(oddRowStyle);
        int width = dynamicReportOptInt("tableWidth", DEFAULT_TABLE_WIDTH)
                    / jsonColumns.length;
        for (String column : jsonColumns) {
            drb.addColumn(ColumnBuilder.getNew()
                    .setColumnProperty(column, String.class.getName())
                    .setStyle(detailStyle).setHeaderStyle(headerStyle)
                    .setWidth(width).setTitle(column).build());
        }
        DynamicReport dr = drb.build();
        DynamicJasperHelper.generateJRXML(dr, new ClassicLayoutManager(), null,
                "UTF-8", tableTemplate.getAbsolutePath());
    }

    private void createColumnDataSource(final TableListAttributeValue jsonTable, final List<Values> tableList) {
        final String[] jsonColumns = jsonTable.columns;
        final PJsonArray[] jsonData = jsonTable.data;
        final List<Map<String, ?>> table = new ArrayList<Map<String, ?>>();

        Map<String, Object> tableValues = new HashMap<String, Object>();
        tableValues.put(COLUMN_NAME, jsonTable.id);
        tableValues.put(COLUMN_DISPLAYNAME, jsonTable.getDisplayName());

        for (PJsonArray jsonRow : jsonData) {
            final Map<String, String> row = new HashMap<String, String>();
            for (int j = 0; j < jsonRow.size(); j++) {
                row.put(jsonColumns[j], jsonRow.getString(j));
            }
            table.add(row);
        }

        tableValues.put(COLUMN_DATASOURCE, new JRMapCollectionDataSource(table));
        tableList.add(new Values(tableValues));
    }

    private String dynamicReportOptString(final String key, final String defaultValue) {
        if (this.dynamicReport.containsKey(key)) {
            return this.dynamicReport.get(key).toString();
        } else {
            return defaultValue;
        }
    }

    private int dynamicReportOptInt(final String key, final int defaultValue) {
        if (this.dynamicReport.containsKey(key)) {
            return ((Number) this.dynamicReport.get(key)).intValue();
        } else {
            return defaultValue;
        }
    }

    public final void setDynamicReport(final Map<String, Object> dynamicReport) {
        this.dynamicReport = dynamicReport;
    }

<<<<<<< HEAD
    @Override
    protected final void extraValidation(final List<Throwable> validationErrors) {
        // no validation needed
=======
    public final void setDynamicReportDirectory(final String dynamicReportDirectory) {
        this.dynamicReportDirectory = new File(this.configuration.getDirectory(), dynamicReportDirectory);
    }
    
    @Override
    public final void setConfiguration(final Configuration configuration) {
        this.configuration = configuration;
>>>>>>> dcdca524
    }

    /**
     * Input of processor.
     */
    public static final class Input {
        /**
         * Data for constructing the table list of values.
         */
        public TableListAttributeValue[] tableList;
        
        /**
         * The path to the temporary directory for the print task.
         */
        public File tempTaskDirectory;
    }

    /**
     * Output of processor.
     */
    public static final class Output {
        /**
         * Resulting list of values for the table in the jasper report.
         */
        public final List<Values> tableList;
        /**
         * Just to create a dependency with a report builder.
         */
        public final int dependence;

        private Output(final List<Values> tableList) {
            this.tableList = tableList;
            this.dependence = 1;
        }
    }
}<|MERGE_RESOLUTION|>--- conflicted
+++ resolved
@@ -29,15 +29,12 @@
 import ar.com.fdvs.dj.domain.constants.Font;
 import ar.com.fdvs.dj.domain.constants.HorizontalAlign;
 import ar.com.fdvs.dj.domain.constants.VerticalAlign;
+
 import net.sf.jasperreports.engine.JRException;
 import net.sf.jasperreports.engine.JasperCompileManager;
 import net.sf.jasperreports.engine.data.JRMapCollectionDataSource;
+
 import org.mapfish.print.attribute.TableListAttribute.TableListAttributeValue;
-<<<<<<< HEAD
-import org.mapfish.print.output.Values;
-import org.mapfish.print.processor.AbstractProcessor;
-import org.mapfish.print.wrapper.json.PJsonArray;
-=======
 import org.mapfish.print.config.Configuration;
 import org.mapfish.print.config.HasConfiguration;
 import org.mapfish.print.config.WorkingDirectories;
@@ -47,7 +44,6 @@
 import org.slf4j.Logger;
 import org.slf4j.LoggerFactory;
 import org.springframework.beans.factory.annotation.Autowired;
->>>>>>> dcdca524
 
 import java.awt.Color;
 import java.io.File;
@@ -83,16 +79,13 @@
 
 
     private Map<String, Object> dynamicReport = null;
-<<<<<<< HEAD
-=======
-    @Autowired
-    private WorkingDirectories workingDirectories;
 
     private File dynamicReportDirectory;
     
     private Configuration configuration;
-    
->>>>>>> dcdca524
+    @Autowired
+    private WorkingDirectories workingDirectories;
+
     /**
      * Constructor.
      */
@@ -224,11 +217,11 @@
         this.dynamicReport = dynamicReport;
     }
 
-<<<<<<< HEAD
     @Override
     protected final void extraValidation(final List<Throwable> validationErrors) {
         // no validation needed
-=======
+    }
+
     public final void setDynamicReportDirectory(final String dynamicReportDirectory) {
         this.dynamicReportDirectory = new File(this.configuration.getDirectory(), dynamicReportDirectory);
     }
@@ -236,7 +229,6 @@
     @Override
     public final void setConfiguration(final Configuration configuration) {
         this.configuration = configuration;
->>>>>>> dcdca524
     }
 
     /**
